--- conflicted
+++ resolved
@@ -136,27 +136,17 @@
     # version 1.0
     from routes.v1.ffmpeg.compose import v1_ffmpeg_compose_bp
     from routes.v1.media.transcribe import v1_media_transcribe_bp
-<<<<<<< HEAD
-    from routes.v1.toolkit.test import v1_toolkit_test_bp
-    from routes.v1.toolkit.authenticate import v1_toolkit_auth_bp
+    from routes.v1.video.concatenate import v1_video_concatenate_bp
     from routes.v1.caption_video import v1_caption_bp
-
-    app.register_blueprint(v1_ffmpeg_compose_bp)
-    app.register_blueprint(v1_media_transcribe_bp)
-    app.register_blueprint(v1_toolkit_test_bp)
-    app.register_blueprint(v1_toolkit_auth_bp)
-    app.register_blueprint(v1_caption_bp)
-=======
-    from routes.v1.video.concatenate import v1_video_concatenate_bp
     from routes.v1.toolkit.test import v1_toolkit_test_bp
     from routes.v1.toolkit.authenticate import v1_toolkit_auth_bp
 
     app.register_blueprint(v1_ffmpeg_compose_bp)
     app.register_blueprint(v1_media_transcribe_bp)
     app.register_blueprint(v1_video_concatenate_bp)
+    app.register_blueprint(v1_caption_bp)
     app.register_blueprint(v1_toolkit_test_bp)
     app.register_blueprint(v1_toolkit_auth_bp)
->>>>>>> c5b50ab9
 
     return app
 
